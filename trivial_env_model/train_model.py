import torch, torch.optim as optim, torch.nn.functional as F
import argparse
<<<<<<< HEAD
from models import autoencoder, GenerativeModelMini
from utils import eval_in_batches, test_model
from dataset import get_data
=======
from models import GenerativeModelMini
from utils import eval_in_batches, test_model, load_data
import time
>>>>>>> 311d0f97


def run_eval(data, model):
    restored_model = torch.load("{}.model".format(model.name))
    if torch.cuda.is_available():
        restored_model.cuda()

    test_loss = eval_in_batches(restored_model, data.valid_set)
    val_loss = eval_in_batches(restored_model, data.valid_set)
    train_loss = eval_in_batches(restored_model, data.train_set)

    print("Model evaluation: test_loss: {}, val_loss: {}, train_loss: {}".format(test_loss, val_loss, train_loss))

    test_model(restored_model, data.test_set)


<<<<<<< HEAD
def run_training(data, model, batch_size=100, num_epochs=500, init_lr=0.0001, patience=10, eval_size=1000):
    num_steps = data.train_set.num_samples // batch_size
=======
def run_training(data, model, batch_size=100, num_epochs=1000, init_lr=0.0015, patience=30, eval_size=1000):
    num_steps = data["train"]["states"].shape[0] // batch_size
>>>>>>> 311d0f97
    intervals_without_improvement = 0

    optimizer = optim.Adam(model.parameters(), lr=init_lr)
    scheduler = torch.optim.lr_scheduler.StepLR(optimizer, 1, 0.99)

    # Uncomment to calculate reference loss from scratch
    # Calculating reference loss as mean loss between state and next state
<<<<<<< HEAD
    ref_loss_accumulated = 0
    num_evals = data.train_set.num_samples // eval_size
    for _ in range(num_evals):
        states, next_states, _ = data.train_set.get_next_batch(eval_size)
        loss = F.mse_loss(torch.Tensor(states), torch.Tensor(next_states))
        ref_loss_accumulated += loss.item()
    reference_loss = ref_loss_accumulated / num_evals
=======
    # ref_loss_accumulated = 0
    # num_evals = data["train"]["states"].shape[0] // eval_size
    # for eval in range(num_evals):
    #     loss = F.mse_loss(torch.Tensor(data["train"]["states"][eval * eval_size:(eval + 1) * eval_size]),
    #                    torch.Tensor(data["train"]["next_states"][eval * eval_size:(eval + 1) * eval_size]))
    #     ref_loss_accumulated += loss.item()
    # reference_loss = ref_loss_accumulated / num_evals
    reference_loss = 0.0036
>>>>>>> 311d0f97

    # Placeholders for losses history for plots
    val_loss_hist = []
    train_loss_hist = []
    steps_hist = []

    for epoch in range(num_epochs):
        # Performing crossvaldiation
        global_step = num_steps * epoch
        # adjust_learning_rate(optimizer, init_lr, gamma=0.98, global_step=global_step, decay_interval=100)
<<<<<<< HEAD

        val_loss = eval_in_batches(model, data.valid_set)
        train_loss = eval_in_batches(model, data.train_set)

=======
        eval_time = time.time()
        val_loss = eval_in_batches(model, data["val"]["states"], data["val"]["next_states"], data["val"]["actions"])
        train_loss = eval_in_batches(model, data["train"]["states"], data["train"]["next_states"], data["train"]["actions"])
        eval_time = time.time() - eval_time
>>>>>>> 311d0f97
        print("Epoch: {}, step: {}, loss: [val: {}, train: {}, ref: {}], lr: {}".format(epoch, global_step,
                                                                                        val_loss, train_loss,
                                                                                        reference_loss,
                                                                                        optimizer.param_groups[0][
                                                                                            "lr"]))
        steps_hist.append(global_step)
        train_loss_hist.append(train_loss)
        val_loss_hist.append(val_loss)

        if val_loss == min(val_loss_hist):
            print("val loss improved to {}. Saving model to {}".format(val_loss, "{}.model".format(model.name)))
            torch.save(model, "{}.model".format(model.name))
            intervals_without_improvement = 0
        else:
            intervals_without_improvement += 1

        if intervals_without_improvement == patience:
            break
        train_time = time.time()
        for step in range(num_steps):
            # Training
            states_batch, next_states_batch, actions_batch = data.train_set.get_next_batch(batch_size)
            states_train_tensor = torch.Tensor(states_batch)
            next_states_train_tensor = torch.Tensor(next_states_batch)
            actions_train_tensor = torch.Tensor(actions_batch)

            assert states_train_tensor.shape[0] == next_states_train_tensor.shape[0], "states and next states shape does not match!"

            # predictions_train = model(states_train_tensor, actions_train_tensor)
            predictions_train = model(states_train_tensor, actions_train_tensor)
            loss = F.mse_loss(predictions_train, next_states_train_tensor)

            model.zero_grad()

            loss.backward()

            optimizer.step()
        scheduler.step()
    train_time = time.time() - train_time
    print("Eval time: {}. train time {}".format(eval_time, train_time))

    print("Training finished, min val loss: {}, reference loss: {}, train loss: {}".format(min(val_loss_hist),
                                                                                           reference_loss, train_loss))


if __name__ == "__main__":
    parser = argparse.ArgumentParser()
    parser.add_argument("--train", action="store_true")
    parser.add_argument("--eval", action="store_true")
    parser.add_argument("--dataset", default="buffer100k.npz")
    parser.add_argument("--model", default="concat-input")
    args = parser.parse_args()

<<<<<<< HEAD
    data = get_data(args.dataset)

    # Creating model
    if args.model == "generative":
        model = GenerativeModelMini()
    elif args.model == "autoencoder":
        model = autoencoder()
=======
    # Loading data and creating model
    if args.model == "concat-input":
        data = load_data(args.dataset, concat=True)
        model = GenerativeModelMini(input_channels=4)
    elif args.model == "single-input":
        data = load_data(args.dataset, concat=False)
        model = GenerativeModelMini(input_channels=1)
>>>>>>> 311d0f97
    else:
        raise Exception("Model has to be either generative or autoencoder")

    print("Using {}".format(args.model))

    # Choosing HW
    if torch.cuda.is_available():
        print("Running on GPU!")
        torch.set_default_tensor_type('torch.cuda.FloatTensor')
        model.cuda()
    else:
        print("Running on CPU!")
        torch.set_default_tensor_type('torch.FloatTensor')

    # Running training or evaluation
    if args.train:
        run_training(data, model)
    elif args.eval:
        run_eval(data, model)
    else:
        raise Exception("Please specify either train or eval param")
    data.close()

<|MERGE_RESOLUTION|>--- conflicted
+++ resolved
@@ -1,14 +1,9 @@
 import torch, torch.optim as optim, torch.nn.functional as F
 import argparse
-<<<<<<< HEAD
-from models import autoencoder, GenerativeModelMini
+import time
+from models import GenerativeModelMini
 from utils import eval_in_batches, test_model
 from dataset import get_data
-=======
-from models import GenerativeModelMini
-from utils import eval_in_batches, test_model, load_data
-import time
->>>>>>> 311d0f97
 
 
 def run_eval(data, model):
@@ -16,7 +11,7 @@
     if torch.cuda.is_available():
         restored_model.cuda()
 
-    test_loss = eval_in_batches(restored_model, data.valid_set)
+    test_loss = eval_in_batches(restored_model, data.test_set)
     val_loss = eval_in_batches(restored_model, data.valid_set)
     train_loss = eval_in_batches(restored_model, data.train_set)
 
@@ -25,13 +20,8 @@
     test_model(restored_model, data.test_set)
 
 
-<<<<<<< HEAD
-def run_training(data, model, batch_size=100, num_epochs=500, init_lr=0.0001, patience=10, eval_size=1000):
+def run_training(data, model, batch_size=100, num_epochs=1000, init_lr=0.0015, patience=30, eval_size=1000):
     num_steps = data.train_set.num_samples // batch_size
-=======
-def run_training(data, model, batch_size=100, num_epochs=1000, init_lr=0.0015, patience=30, eval_size=1000):
-    num_steps = data["train"]["states"].shape[0] // batch_size
->>>>>>> 311d0f97
     intervals_without_improvement = 0
 
     optimizer = optim.Adam(model.parameters(), lr=init_lr)
@@ -39,24 +29,14 @@
 
     # Uncomment to calculate reference loss from scratch
     # Calculating reference loss as mean loss between state and next state
-<<<<<<< HEAD
-    ref_loss_accumulated = 0
-    num_evals = data.train_set.num_samples // eval_size
-    for _ in range(num_evals):
-        states, next_states, _ = data.train_set.get_next_batch(eval_size)
-        loss = F.mse_loss(torch.Tensor(states), torch.Tensor(next_states))
-        ref_loss_accumulated += loss.item()
-    reference_loss = ref_loss_accumulated / num_evals
-=======
     # ref_loss_accumulated = 0
-    # num_evals = data["train"]["states"].shape[0] // eval_size
-    # for eval in range(num_evals):
-    #     loss = F.mse_loss(torch.Tensor(data["train"]["states"][eval * eval_size:(eval + 1) * eval_size]),
-    #                    torch.Tensor(data["train"]["next_states"][eval * eval_size:(eval + 1) * eval_size]))
+    # num_evals = data.train_set.num_samples // eval_size
+    # for _ in range(num_evals):
+    #     states, next_states, _ = data.train_set.get_next_batch(eval_size)
+    #     loss = F.mse_loss(torch.Tensor(states), torch.Tensor(next_states))
     #     ref_loss_accumulated += loss.item()
     # reference_loss = ref_loss_accumulated / num_evals
     reference_loss = 0.0036
->>>>>>> 311d0f97
 
     # Placeholders for losses history for plots
     val_loss_hist = []
@@ -67,17 +47,10 @@
         # Performing crossvaldiation
         global_step = num_steps * epoch
         # adjust_learning_rate(optimizer, init_lr, gamma=0.98, global_step=global_step, decay_interval=100)
-<<<<<<< HEAD
-
+        eval_time = time.time()
         val_loss = eval_in_batches(model, data.valid_set)
         train_loss = eval_in_batches(model, data.train_set)
-
-=======
-        eval_time = time.time()
-        val_loss = eval_in_batches(model, data["val"]["states"], data["val"]["next_states"], data["val"]["actions"])
-        train_loss = eval_in_batches(model, data["train"]["states"], data["train"]["next_states"], data["train"]["actions"])
         eval_time = time.time() - eval_time
->>>>>>> 311d0f97
         print("Epoch: {}, step: {}, loss: [val: {}, train: {}, ref: {}], lr: {}".format(epoch, global_step,
                                                                                         val_loss, train_loss,
                                                                                         reference_loss,
@@ -131,25 +104,13 @@
     parser.add_argument("--model", default="concat-input")
     args = parser.parse_args()
 
-<<<<<<< HEAD
-    data = get_data(args.dataset)
+    # Creating model
+    context = 1
+    if args.model == "concat-input":
+        context = 4
 
-    # Creating model
-    if args.model == "generative":
-        model = GenerativeModelMini()
-    elif args.model == "autoencoder":
-        model = autoencoder()
-=======
-    # Loading data and creating model
-    if args.model == "concat-input":
-        data = load_data(args.dataset, concat=True)
-        model = GenerativeModelMini(input_channels=4)
-    elif args.model == "single-input":
-        data = load_data(args.dataset, concat=False)
-        model = GenerativeModelMini(input_channels=1)
->>>>>>> 311d0f97
-    else:
-        raise Exception("Model has to be either generative or autoencoder")
+    model = GenerativeModelMini(input_channels=context)
+    data = get_data(args.dataset, context=context)
 
     print("Using {}".format(args.model))
 
