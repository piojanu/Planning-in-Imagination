import time

import torch
import torch.nn.functional as F
import numpy as np
from matplotlib import pyplot as plt
import sys


def replay_buffer(buffer_dir="buffer.npz", interval=0.001):
    npzfile = np.load(buffer_dir)
    for state, action in zip(npzfile["states"], npzfile["actions"]):
        plt.imshow(state)
        plt.show(block=False)
        plt.pause(interval)


def adjust_learning_rate(optimizer, init_lr, gamma, global_step, decay_interval):
    num_decays = global_step//decay_interval
    lr = init_lr * gamma**num_decays
    for param_group in optimizer.param_groups:
        param_group['lr'] = lr


<<<<<<< HEAD
def eval_in_batches(model, dataset, eval_size=1000):
    if eval_size > dataset.num_samples:
        eval_size = dataset.num_samples
    num_batches = dataset.num_samples//eval_size
=======
def load_data(dataset_path, train_size=90000, concat=True):

    print("Loading data...")
    data = np.load(dataset_path)
    print("Loaded data.")

    states = data["states"].reshape((-1, 1, 80, 80))

    # Normalizing states
    states = (states - 127.5)/127.5

    # Transforming actions to one-hot form
    actions = data["actions"]
    actions_one_hot = np.zeros((actions.shape[0], 4))
    for action_id, action in enumerate(actions):
        actions_one_hot[action_id, action] = 1

    if concat:
        states, next_states, actions_one_hot = prepare_dataset_concat_input(states, actions_one_hot)
    else:
        states, next_states, actions_one_hot = prepare_dataset(states, actions_one_hot)

    # Dividing data into train, val sets
    data = {"train": {}, "val": {}}
    data["train"]["states"] = states[:train_size]
    data["train"]["next_states"] = next_states[:train_size]
    data["train"]["actions"] = actions_one_hot[:train_size]
    data["val"]["states"] = states[train_size:]
    data["val"]["next_states"] = next_states[train_size:]
    data["val"]["actions"] = actions_one_hot[train_size:]
    return data


def prepare_dataset(states, actions_one_hot):
    next_states = states[1:]
    states = states[:-1].astype(np.float16)
    actions_one_hot = actions_one_hot[:-1]
    assert states.shape[0] == actions_one_hot.shape[0], "Number of states and actions is inconsistent"
    return states, next_states, actions_one_hot


def prepare_dataset_concat_input(states, actions_one_hot):
    next_states = states[4:].astype(np.float16)
    states = states[:-1].astype(np.float16)
    states_concat = np.zeros((states.shape[0]-3, 4, 80, 80), dtype=np.float16)
    for i in range(states_concat.shape[0]):
        states_concat[i] = states[i:i+4].reshape((1, 4, 80, 80))
    actions_one_hot = actions_one_hot[3:-1]
    assert states_concat.shape[0] == actions_one_hot.shape[0], "Number of states and actions is inconsistent"
    return states_concat, next_states, actions_one_hot


def eval_in_batches(model, states, next_states, actions=None, eval_size=100, concat=True):
    num_batches = states.shape[0]//eval_size
>>>>>>> 311d0f97
    loss_accumulated = 0

    for i in range(num_batches):
        states_batch, next_states_batch, actions_batch = dataset.get_next_batch(eval_size)
        predictions = model(torch.Tensor(states_batch), torch.Tensor(actions_batch))
        loss = F.mse_loss(predictions, torch.Tensor(next_states_batch))

        loss_accumulated += loss.item()

    return loss_accumulated/num_batches


<<<<<<< HEAD
def test_model(model, dataset, interval=0.003):
    #_, axarr = plt.subplots(3)
=======
def test_model(model, states, next_states, actions, interval=0.003, concat=True):
>>>>>>> 311d0f97
    fig = plt.figure(figsize=(1, 3))
    model = torch.load("{}.model".format(model.name))
    for _ in range(dataset.num_samples):
        states, next_states, actions = dataset.get_next_batch(1)
        prediction = model(torch.unsqueeze(torch.Tensor(states[0]), 0), torch.unsqueeze(torch.Tensor(actions[0]), 0))

        fig.add_subplot(1, 3, 1)
<<<<<<< HEAD
        plt.imshow(states[0].reshape(80, 80))
        fig.add_subplot(1, 3, 2)
        plt.imshow(prediction.detach().cpu().numpy().reshape(80, 80))
        fig.add_subplot(1, 3, 3)
        plt.imshow(next_states[0].reshape(80, 80))
=======
        if concat:
            plt.imshow(state[3].reshape(80, 80).astype(np.float32))
        else:
            plt.imshow(state.reshape(80, 80).astype(np.float32))
        fig.add_subplot(1, 3, 2)
        plt.imshow(prediction.detach().cpu().numpy().reshape(80, 80))
        fig.add_subplot(1, 3, 3)
        plt.imshow(next_state.reshape(80, 80).astype(np.float32))
>>>>>>> 311d0f97

        plt.show(block=False)

        plt.pause(interval)<|MERGE_RESOLUTION|>--- conflicted
+++ resolved
@@ -22,67 +22,10 @@
         param_group['lr'] = lr
 
 
-<<<<<<< HEAD
 def eval_in_batches(model, dataset, eval_size=1000):
     if eval_size > dataset.num_samples:
         eval_size = dataset.num_samples
     num_batches = dataset.num_samples//eval_size
-=======
-def load_data(dataset_path, train_size=90000, concat=True):
-
-    print("Loading data...")
-    data = np.load(dataset_path)
-    print("Loaded data.")
-
-    states = data["states"].reshape((-1, 1, 80, 80))
-
-    # Normalizing states
-    states = (states - 127.5)/127.5
-
-    # Transforming actions to one-hot form
-    actions = data["actions"]
-    actions_one_hot = np.zeros((actions.shape[0], 4))
-    for action_id, action in enumerate(actions):
-        actions_one_hot[action_id, action] = 1
-
-    if concat:
-        states, next_states, actions_one_hot = prepare_dataset_concat_input(states, actions_one_hot)
-    else:
-        states, next_states, actions_one_hot = prepare_dataset(states, actions_one_hot)
-
-    # Dividing data into train, val sets
-    data = {"train": {}, "val": {}}
-    data["train"]["states"] = states[:train_size]
-    data["train"]["next_states"] = next_states[:train_size]
-    data["train"]["actions"] = actions_one_hot[:train_size]
-    data["val"]["states"] = states[train_size:]
-    data["val"]["next_states"] = next_states[train_size:]
-    data["val"]["actions"] = actions_one_hot[train_size:]
-    return data
-
-
-def prepare_dataset(states, actions_one_hot):
-    next_states = states[1:]
-    states = states[:-1].astype(np.float16)
-    actions_one_hot = actions_one_hot[:-1]
-    assert states.shape[0] == actions_one_hot.shape[0], "Number of states and actions is inconsistent"
-    return states, next_states, actions_one_hot
-
-
-def prepare_dataset_concat_input(states, actions_one_hot):
-    next_states = states[4:].astype(np.float16)
-    states = states[:-1].astype(np.float16)
-    states_concat = np.zeros((states.shape[0]-3, 4, 80, 80), dtype=np.float16)
-    for i in range(states_concat.shape[0]):
-        states_concat[i] = states[i:i+4].reshape((1, 4, 80, 80))
-    actions_one_hot = actions_one_hot[3:-1]
-    assert states_concat.shape[0] == actions_one_hot.shape[0], "Number of states and actions is inconsistent"
-    return states_concat, next_states, actions_one_hot
-
-
-def eval_in_batches(model, states, next_states, actions=None, eval_size=100, concat=True):
-    num_batches = states.shape[0]//eval_size
->>>>>>> 311d0f97
     loss_accumulated = 0
 
     for i in range(num_batches):
@@ -95,12 +38,7 @@
     return loss_accumulated/num_batches
 
 
-<<<<<<< HEAD
-def test_model(model, dataset, interval=0.003):
-    #_, axarr = plt.subplots(3)
-=======
-def test_model(model, states, next_states, actions, interval=0.003, concat=True):
->>>>>>> 311d0f97
+def test_model(model, dataset, interval=0.003, concat=True):
     fig = plt.figure(figsize=(1, 3))
     model = torch.load("{}.model".format(model.name))
     for _ in range(dataset.num_samples):
@@ -108,22 +46,15 @@
         prediction = model(torch.unsqueeze(torch.Tensor(states[0]), 0), torch.unsqueeze(torch.Tensor(actions[0]), 0))
 
         fig.add_subplot(1, 3, 1)
-<<<<<<< HEAD
+        # if concat:
+        #     plt.imshow(state[3].reshape(80, 80).astype(np.float32))
+        # else:
+        #     plt.imshow(state.reshape(80, 80).astype(np.float32))
         plt.imshow(states[0].reshape(80, 80))
         fig.add_subplot(1, 3, 2)
         plt.imshow(prediction.detach().cpu().numpy().reshape(80, 80))
         fig.add_subplot(1, 3, 3)
-        plt.imshow(next_states[0].reshape(80, 80))
-=======
-        if concat:
-            plt.imshow(state[3].reshape(80, 80).astype(np.float32))
-        else:
-            plt.imshow(state.reshape(80, 80).astype(np.float32))
-        fig.add_subplot(1, 3, 2)
-        plt.imshow(prediction.detach().cpu().numpy().reshape(80, 80))
-        fig.add_subplot(1, 3, 3)
-        plt.imshow(next_state.reshape(80, 80).astype(np.float32))
->>>>>>> 311d0f97
+        plt.imshow(next_states[0].reshape(80, 80).astype(np.float32))
 
         plt.show(block=False)
 
