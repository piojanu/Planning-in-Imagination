import logging as log
import math
import os
import random
from shutil import copyfile

import h5py
import humblerl as hrl
import numpy as np
from keras.utils import Sequence
from tqdm import tqdm

from common_utils import get_configs


class Config(object):
    def __init__(self, config_path, is_debug, allow_render):
        """Loads custom configuration, unspecified parameters are taken from default configuration.

        Args:
            config_path (str): Path to .json file with custom configuration
            is_debug (bool): Specify to enable debugging features
            allow_render (bool): Specify to enable render/plot features
        """

        default_config, custom_config = get_configs(config_path)

        # Merging default and custom configs, for repeating keys second dict overwrites values
        self.general = {**default_config["general"], **custom_config.get("general", {})}
        self.es = {**default_config["es_training"], **custom_config.get("es_training", {})}
        self.rnn = {**default_config["rnn_training"], **custom_config.get("rnn_training", {})}
        self.vae = {**default_config["vae_training"], **custom_config.get("vae_training", {})}
        self.is_debug = is_debug
        self.allow_render = allow_render


class StoreTransitions(hrl.Callback):
    """Save transitions to HDF5 file in four datasets:
        * 'states': States.
        * 'actions': Actions.
        * 'rewards': Rewards.
        * 'episodes': Indices of each episode (episodes[i] -> start index of episode `i`
            in states, actions and rewards datasets).

        Datasets are organized in such a way, that you can locate episode `i` by accessing
        i-th position in `episodes` to get the `start` index and (i+1)-th position to get
        the `end` index and then get all of this episode's transitions by accessing
        `states[start:end]` and `actions[start:end]`.

        HDF5 file also keeps meta-informations (attributes) as such:
        * 'N_TRANSITIONS': Datasets size (number of transitions).
        * 'N_GAMES': From how many games those transitions come from.
        * 'CHUNK_SIZE': Chunk size.
        * 'STATE_SHAPE': Shape of state.
        * 'ACTION_DIM': Action's dimensionality (1 for discrete).
    """

    def __init__(self, out_path, state_shape, action_space, min_transitions=10000, min_episodes=1000,
                 chunk_size=128, state_dtype=np.uint8, reward_dtype=np.float32):
        """Initialize memory data storage.

        Args:
            out_path (str): Path to output hdf5 file.
            state_shape (tuple): Shape of state.
            action_space (hrl.environments.ActionSpace): Object representing action space,
                check HumbleRL.
            min_transitions (int): Minimum expected number of transitions in dataset. If more is
                gathered, then hdf5 dataset size is expanded.
            min_episodes (int): Minimum expected number of episodes in dataset. If more is
                gathered, then hdf5 dataset size is expanded.
            chunk_size (int): Chunk size in transitions. For efficiency reasons, data is saved
                to file in chunks to limit the disk usage (chunk is smallest unit that get fetched
                from disk). For best performance set it to training batch size. (Default: 128)
            state_dtype (numpy.dtype): Type used to store the state (Default: np.uint8).
            reward_dtype (numpy.dtype): Type used to store the rewards (Default: np.float32).
        """

        self.out_path = out_path
        self.dataset_size = min_transitions
        self.min_transitions = min_transitions
        self.episodes_size = min_episodes
        self.state_shape = state_shape
        self.action_dim = action_space.num if isinstance(
            action_space, hrl.environments.Continuous) else 1
        self.transition_count = 0
        self.game_count = 0
        self.states = []
        self.actions = []
        self.rewards = []

        if os.path.exists(out_path):
            try:
                self.out_file = h5py.File(out_path, "a")
                self.out_states = self.out_file["states"]
                self.out_actions = self.out_file["actions"]
                self.out_rewards = self.out_file["rewards"]
                self.out_episodes = self.out_file["episodes"]
                self.transition_count = self.out_file.attrs["N_TRANSITIONS"]
                self.game_count = self.out_file.attrs["N_GAMES"]
                # NOTE: Last entry in `episodes` should point to the end of dataset - if it
                #       doesn't, it means that data gathering was interrupted mid-game and data
                #       wasn't properly saved to disk. This is a workaround and should probably
                #       be handled differently.
                if self.out_episodes[self.game_count] != self.transition_count:
                    self.game_count += 1
                    self.out_episodes[self.game_count] = self.transition_count
                return
            except KeyError:
                # File exists but isn't a proper dataset - we will create it from scratch.
                self.out_file.close()

        # Make sure that path to out file exists
        dirname = os.path.dirname(out_path)
        if dirname and not os.path.exists(dirname):
            os.makedirs(dirname)

        # Create output hdf5 file and fill metadata
        self.out_file = h5py.File(out_path, "w")
        self.out_file.attrs["N_TRANSITIONS"] = 0
        self.out_file.attrs["N_GAMES"] = 0
        self.out_file.attrs["CHUNK_SIZE"] = chunk_size
        self.out_file.attrs["STATE_SHAPE"] = state_shape
        self.out_file.attrs["ACTION_DIM"] = self.action_dim

        # Create datasets
        self.out_states = self.out_file.create_dataset(
            name="states", dtype=state_dtype, chunks=(chunk_size, *state_shape),
            shape=(self.dataset_size, *state_shape), maxshape=(None, *state_shape),
            compression="lzf")
        self.out_actions = self.out_file.create_dataset(
            name="actions", dtype=action_space.sample().dtype, chunks=(chunk_size, self.action_dim),
            shape=(self.dataset_size, self.action_dim), maxshape=(None, self.action_dim),
            compression="lzf")
        self.out_rewards = self.out_file.create_dataset(
            name="rewards", dtype=reward_dtype, chunks=(chunk_size,),
            shape=(self.dataset_size,), maxshape=(None,),
            compression="lzf")
        self.out_episodes = self.out_file.create_dataset(
            name="episodes", dtype=np.int, chunks=(chunk_size,),
            shape=(self.episodes_size + 1,), maxshape=(None,))

        self.out_episodes[0] = 0

    def on_step_taken(self, step, transition, info):
        action = transition.action
        self.states.append(transition.state)
        self.actions.append(action if isinstance(action, np.ndarray) else [action])
        self.rewards.append(transition.reward)

        self.transition_count += 1

        if transition.is_terminal:
            self.game_count += 1
            if self.game_count == self.episodes_size:
                self.episodes_size *= 2
                self.out_episodes.resize(self.episodes_size, axis=0)
            self.out_episodes[self.game_count] = self.transition_count

        if self.transition_count % self.min_transitions == 0:
            self._save_chunk()

    def on_loop_end(self, is_aborted):
        if len(self.states) > 0:
            self._save_chunk()

        # Close file
        self.out_file.close()

    def _save_chunk(self):
        """Save `states` and `actions` to HDF5 file. Clear the buffers.
        Update transition and games count in HDF5 file."""

        # Resize datasets if needed
        if self.transition_count > self.dataset_size:
            self.out_states.resize(self.transition_count, axis=0)
            self.out_actions.resize(self.transition_count, axis=0)
            self.out_rewards.resize(self.transition_count, axis=0)
            self.dataset_size = self.transition_count

        n_transitions = len(self.states)
        start = self.transition_count - n_transitions

        assert n_transitions > 0, "Nothing to save!"

        self.out_states[start:self.transition_count] = self.states
        self.out_actions[start:self.transition_count] = self.actions
        self.out_rewards[start:self.transition_count] = self.rewards

        self.out_file.attrs["N_TRANSITIONS"] = self.transition_count
        self.out_file.attrs["N_GAMES"] = self.game_count

        self.states.clear()
        self.actions.clear()
        self.rewards.clear()


def convert_data_with_vae(vae_encoder, path_in, path_out, latent_dim):
    """Use trained VAE encoder to preprocess states in HDF5 dataset. The rest of the
    HDF5 file is copied without change (actions, rewards, episodes). Such a preprocessed
    dataset can be used later for Memory training.

    Args:
        vae_encoder (keras.models.Model): Trained VAE encoder.
        path_in (str): Path to HDF5 file with gathered transitions.
        path_out (str): Path to output HDF5 file with preprocessed states.
        latent_dim (int): VAE's latent state dimensionality.
    """

    with h5py.File(path_in, "r") as hdf_in, h5py.File(path_out, "w") as hdf_out:
        # Copy datasets and params from input HDF5, excluding the states
        hdf_in.copy("actions", hdf_out)
        hdf_in.copy("rewards", hdf_out)
        hdf_in.copy("episodes", hdf_out)
        hdf_out.attrs["N_TRANSITIONS"] = hdf_in.attrs["N_TRANSITIONS"]
        hdf_out.attrs["N_GAMES"] = hdf_in.attrs["N_GAMES"]
        hdf_out.attrs["CHUNK_SIZE"] = hdf_in.attrs["CHUNK_SIZE"]
        hdf_out.attrs["ACTION_DIM"] = hdf_in.attrs["ACTION_DIM"]

        hdf_out.attrs["LATENT_DIM"] = latent_dim
        # 2 because latent space mean (mu) and logvar are saved
        hdf_out.attrs["STATE_SHAPE"] = [2, latent_dim]

        n_transitions = hdf_in.attrs["N_TRANSITIONS"]
        chunk_size = hdf_in.attrs["CHUNK_SIZE"]
        new_states = hdf_out.create_dataset(
            name="states", dtype=np.float32, chunks=(chunk_size, 2, latent_dim),
            shape=(n_transitions, 2, latent_dim), maxshape=(None, 2, latent_dim),
            compression="lzf")

        # Preprocess states from input dataset by using VAE
        log.info("Preprocessing states with VAE...")
        n_chunks = math.ceil(n_transitions / chunk_size)
        pbar = tqdm(range(n_chunks), ascii=True)
        for i in pbar:
            beg, end = i * chunk_size, min((i + 1) * chunk_size, n_transitions)
            # Grab a batch of states and feed it to VAE
            # NOTE: [:2] <- gets latent space mean (mu) and logvar, then swaps axes from
            #       [2, batch_size, latent_dim] into [batch_size, 2, latent_dim].
            states_batch = hdf_in["states"][beg:end]
            new_states[beg:end] = np.swapaxes(vae_encoder.predict(states_batch / 255.)[:2], 0, 1)


class HDF5DataGenerator(Sequence):
    """Generates data for Keras model from bug HDF5 files."""

    def __init__(self, hdf5_path, dataset_X, dataset_y, batch_size,
                 start=None, end=None, preprocess_fn=None):
        """Initialize data generator.

        Args:
            hdf5_path (str): Path to HDF5 file with data.
            dataset_X (str): Dataset's name with data.
            dataset_y (str): Dataset's name with targets.
            batch_size (int): Size of batch to return.
            start (int): Index where to start (inclusive) reading data/targets from dataset.
                If `None`, then it starts from the beginning. (Default: None)
            end (int): Index where to end (exclusive) reading data/targets from dataset.
                If `None`, then it reads dataset to the end. (Default: None)
            preprocess_fn (func): Function which accepts two arguments (batch of data and targets).
                It should return preprocessed batch (two values, data and targets!). If `None`, then
                no preprocessing is done. (Default: None)
        """

        hfile = h5py.File(hdf5_path, 'r')
        self.X = hfile[dataset_X]
        self.y = hfile[dataset_y]
        self.batch_size = batch_size
        self.preprocess_fn = preprocess_fn

        if start is None:
            self.start = 0
        else:
            self.start = start

        if end is None:
            self.end = len(self.X)
        else:
            self.end = end

    def __len__(self):
        """Denotes the number of batches per epoch.

        Return:
            int: Number of batches in epoch.
        """

        return int(np.ceil((self.end - self.start) / self.batch_size))

    def __getitem__(self, idx):
        """Generate one batch of data.

        Args:
            idx (int): Batch index.

        Return:
            np.ndarray: Batch of training examples.
            np.ndarray: Batch of targets.
        """

        start = self.start + idx * self.batch_size
        end = min(start + self.batch_size, self.end)

        X = self.X[start:end]
        y = self.y[start:end]

        if self.preprocess_fn is not None:
            X, y = self.preprocess_fn(X, y)

<<<<<<< HEAD
        return X, y
=======
        return X, y


class TqdmStream(object):
    @classmethod
    def write(_, msg):
        tqdm.write(msg, end='')

    @classmethod
    def flush(_):
        pass


def create_generating_agent(generating_agent, env):
    """Create an agent that will generate data for VAE/MEM training.
    By default, a random agent is created. Some agents may require additional
    callbacks to be added to hrl.loop.

    Args:
        generating_agent (str): Generating agent to create.
        env (hrl.Environment):  Game's environment.

    Returns:
        hrl.Mind: Generating agent.
        list:     Callbacks that should be added to hrl.loop, empty list by default.
    """
    if generating_agent == 'car_racing':
        agent = CarRacingAgent(env)
        return agent, [agent.step_counter_callback]
    return hrl.agents.RandomAgent(env), []


class EnvironmentStepCounter(hrl.Callback):
    """Callback for keeping track of current step in the environment."""
    def __init__(self):
        self.step_counter = 0

    def on_episode_start(self, episode, train_mode):
        self.step_counter = 0

    def on_step_taken(self, step, transition, info):
        self.step_counter += 1


class CarRacingAgent(hrl.Mind):
    """'Random' agent for CarRacing game. Normal random agent doesn't work well,
    since actions need to be repeated for some steps, for the car to move somewhat
    sensibly + it needs to accelerate first.

    Adapted from: https://github.com/AppliedDataSciencePartners/WorldModels
    """

    def __init__(self, env):
        self.env = env
        self.current_action = env.action_space.sample()
        self.step_counter_callback = EnvironmentStepCounter()

    def plan(self, state, train_mode, debug_mode):
        action = self.current_action
        current_step = self.step_counter_callback.step_counter

        # Accelerate for first 60 steps to get the car moving
        if current_step < 60:
            action = np.array([0, 1, 0])

        # Change action every 5 steps
        if current_step % 5 == 0:
            rn = random.randint(0, 9)
            if rn in [0]:
                action = np.array([0, 0, 0])
            if rn in [1, 2, 3, 4]:
                action = np.array([0, random.random(), 0])
            if rn in [5, 6, 7]:
                action = np.array([-random.random(), 0, 0])
            if rn in [8]:
                action = np.array([random.random(), 0, 0])
            if rn in [9]:
                action = np.array([0, 0, random.random()])

        self.current_action = action
        return action
>>>>>>> b9e2f649
<|MERGE_RESOLUTION|>--- conflicted
+++ resolved
@@ -306,20 +306,7 @@
         if self.preprocess_fn is not None:
             X, y = self.preprocess_fn(X, y)
 
-<<<<<<< HEAD
         return X, y
-=======
-        return X, y
-
-
-class TqdmStream(object):
-    @classmethod
-    def write(_, msg):
-        tqdm.write(msg, end='')
-
-    @classmethod
-    def flush(_):
-        pass
 
 
 def create_generating_agent(generating_agent, env):
@@ -389,5 +376,4 @@
                 action = np.array([0, 0, random.random()])
 
         self.current_action = action
-        return action
->>>>>>> b9e2f649
+        return action